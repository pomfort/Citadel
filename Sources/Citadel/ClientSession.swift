--- conflicted
+++ resolved
@@ -16,15 +16,6 @@
     init(eventLoop: EventLoop, loginTimeout: TimeAmount) {
         let promise = eventLoop.makePromise(of: Void.self)
         self.promise = promise
-<<<<<<< HEAD
-        
-        struct AuthenticationFailed: Error {}
-        eventLoop.scheduleTask(in: loginTimeout) {
-            self.logger.debug("SSH login failed after timeout")
-            promise.fail(AuthenticationFailed())
-        }
-=======
->>>>>>> f265b4e5
     }
 
     func userInboundEventTriggered(context: ChannelHandlerContext, event: Any) {
